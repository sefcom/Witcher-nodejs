--- conflicted
+++ resolved
@@ -87,16 +87,9 @@
 function urlParse(url, parseQueryString, slashesDenoteHost) {
   if (url && typeof(url) === 'object' && url.href) return url;
 
-  var out = { href: '' },
+  var out = {},
       rest = url;
 
-<<<<<<< HEAD
-  var proto = protocolPattern.exec(rest),
-      lowerProto = proto;
-  if (proto) {
-    proto = proto[0];
-    lowerProto = proto.toLowerCase();
-=======
   // cut off any delimiters.
   // This is to support parse stuff like "<http://foo.com>"
   for (var i = 0, l = rest.length; i < l; i++) {
@@ -109,10 +102,8 @@
   if (proto) {
     proto = proto[0];
     var lowerProto = proto.toLowerCase();
->>>>>>> 110f0657
     out.protocol = lowerProto;
     rest = rest.substr(proto.length);
-    out.href += lowerProto;
   }
 
   // figure out if it's got a host
@@ -121,15 +112,14 @@
   // how the browser resolves relative URLs.
   if (slashesDenoteHost || proto || rest.match(/^\/\/[^@\/]+@[^@\/]+/)) {
     var slashes = rest.substr(0, 2) === '//';
-    if (slashes && !(lowerProto && hostlessProtocol[lowerProto])) {
+    if (slashes && !(proto && hostlessProtocol[proto])) {
       rest = rest.substr(2);
       out.slashes = true;
-      out.href += '//';
-    }
-  }
-
-  if (!hostlessProtocol[lowerProto] &&
-      (slashes || (lowerProto && !slashedProtocol[lowerProto]))) {
+    }
+  }
+
+  if (!hostlessProtocol[proto] &&
+      (slashes || (proto && !slashedProtocol[proto]))) {
     // there's a hostname.
     // the first instance of /, ?, ;, or # ends the host.
     // don't enforce full RFC correctness, just be unstupid about it.
@@ -157,7 +147,7 @@
 
     // we've indicated that there is a hostname,
     // so even if it's empty, it has to be present.
-    out.hostname = (out.hostname) ? out.hostname.toLowerCase() : '';
+    out.hostname = out.hostname || '';
 
     // validate a little.
     if (out.hostname.length > hostnameMaxLen) {
@@ -183,24 +173,18 @@
         }
       }
     }
-<<<<<<< HEAD
-    out.host = ((out.auth)?out.auth +'@':'') + (out.hostname||'') + ((out.port)?':'+out.port:'');
-=======
     // hostnames are always lower case.
     out.hostname = out.hostname.toLowerCase();
 
     out.host = ((out.auth) ? out.auth + '@' : '') +
         (out.hostname || '') +
         ((out.port) ? ':' + out.port : '');
->>>>>>> 110f0657
     out.href += out.host;
   }
 
   // now rest is set to the post-host stuff.
   // chop off any delim chars.
   if (!unsafeProtocol[lowerProto]) {
-<<<<<<< HEAD
-=======
 
     // First, make 100% sure that any "autoEscape" chars get
     // escaped, even if encodeURIComponent doesn't think they
@@ -215,7 +199,6 @@
     }
 
     // Now make sure that delims never appear in a url.
->>>>>>> 110f0657
     var chop = rest.length;
     for (var i = 0, l = delims.length; i < l; i++) {
       var c = rest.indexOf(delims[i]);
@@ -224,7 +207,6 @@
       }
     }
     rest = rest.substr(0, chop);
-    out.href += rest;
   }
 
 
@@ -249,7 +231,7 @@
     out.query = {};
   }
   if (rest) out.pathname = rest;
-  if (slashedProtocol[lowerProto] &&
+  if (slashedProtocol[proto] &&
       out.hostname && !out.pathname) {
     out.pathname = '/';
   }
